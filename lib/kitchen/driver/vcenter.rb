# frozen_string_literal: true
#
# Author:: Chef Partner Engineering (<partnereng@chef.io>)
# Copyright:: Copyright (c) 2017 Chef Software, Inc.
# License:: Apache License, Version 2.0
#
# Licensed under the Apache License, Version 2.0 (the "License");
# you may not use this file except in compliance with the License.
# You may obtain a copy of the License at
#
#     http://www.apache.org/licenses/LICENSE-2.0
#
# Unless required by applicable law or agreed to in writing, software
# distributed under the License is distributed on an "AS IS" BASIS,
# WITHOUT WARRANTIES OR CONDITIONS OF ANY KIND, either express or implied.
# See the License for the specific language governing permissions and
# limitations under the License.
#

require "kitchen"
require "rbvmomi"
require "sso"
require "base"
require "lookup_service_helper"
require "vapi"
require "com/vmware/cis"
require "com/vmware/vcenter"
require "com/vmware/vcenter/vm"
require "support/clone_vm"
require "securerandom"
require "uri"

# The main kitchen module
module Kitchen
  # The main driver module for kitchen-vcenter
  module Driver
    # Extends the Base class for vCenter
    class Vcenter < Kitchen::Driver::Base
      attr_accessor :connection_options, :ipaddress, :vapi_config, :session_svc, :session_id

      required_config :vcenter_username
      required_config :vcenter_password
      required_config :vcenter_host
      required_config :datacenter
      required_config :template

      default_config :vcenter_disable_ssl_verify, false
      default_config :targethost, nil
      default_config :folder, nil
      default_config :poweron, true
      default_config :vm_name, nil
      default_config :resource_pool, nil
      default_config :clone_type, :full
<<<<<<< HEAD
      default_config :cluster, nil
=======
      default_config :lookup_service_host, nil
>>>>>>> 812782d8

      # The main create method
      #
      # @param [Object] state is the state of the vm
      def create(state)
        # Configure the hash for use when connecting for cloning a machine
        @connection_options = {
          user: config[:vcenter_username],
          password: config[:vcenter_password],
          insecure: config[:vcenter_disable_ssl_verify] ? true : false,
          host: config[:vcenter_host],
        }

        # If the vm_name has not been set then set it now based on the suite, platform and a random number
        if config[:vm_name].nil?
          config[:vm_name] = format("%s-%s-%s", instance.suite.name, instance.platform.name, SecureRandom.hex(4))
        end

        raise format("Cannot specify both cluster and resource_pool") if !config[:cluster].nil? && !config[:resource_pool].nil?

        connect

        # Using the clone class, create a machine for TK
        # Find the identifier for the targethost to pass to rbvmomi
        config[:targethost] = get_host(config[:targethost])

        # Use the root resource pool of a specified cluster, if any
        # @todo This does not allow to specify cluster AND pool yet
        unless config[:cluster].nil?
          cluster = get_cluster(config[:cluster])
          # @todo Check for active hosts, to avoid "A specified parameter was not correct: spec.pool"
          config[:resource_pool] = cluster.resource_pool
        else
          # Find the first resource pool on any cluster
          config[:resource_pool] = get_resource_pool(config[:resource_pool])
        end

        # Check that the datacenter exists
        datacenter_exists?(config[:datacenter])

        # Same thing needs to happen with the folder name if it has been set
        unless config[:folder].nil?
          config[:folder] = {
            name: config[:folder],
            id: get_folder(config[:folder]),
          }
        end

        # Allow different clone types
        config[:clone_type] = :linked if config[:clone_type] == "linked"

        # Create a hash of options that the clone requires
        options = {
          name: config[:vm_name],
          targethost: config[:targethost],
          poweron: config[:poweron],
          template: config[:template],
          datacenter: config[:datacenter],
          folder: config[:folder],
          resource_pool: config[:resource_pool],
          clone_type: config[:clone_type],
        }

        # Create an object from which the clone operation can be called
        clone_obj = Support::CloneVm.new(connection_options, options)
        state[:hostname] = clone_obj.clone
        state[:vm_name] = config[:vm_name]
      end

      # The main destroy method
      #
      # @param [Object] state is the state of the vm
      def destroy(state)
        return if state[:vm_name].nil?

        connect
        vm = get_vm(state[:vm_name])

        vm_obj = Com::Vmware::Vcenter::VM.new(vapi_config)

        # shut the machine down if it is running
        if vm.power_state.value == "POWERED_ON"
          power = Com::Vmware::Vcenter::Vm::Power.new(vapi_config)
          power.stop(vm.vm)
        end

        # delete the vm
        vm_obj.delete(vm.vm)
      end

      private

      # A helper method to validate the state
      #
      # @param [Object] state is the state of the vm
      def validate_state(state = {}); end

      def existing_state_value?(state, property)
        state.key?(property) && !state[property].nil?
      end

      # Sees in the datacenter exists or not
      #
      # @param [name] name is the name of the datacenter
      def datacenter_exists?(name)
        filter = Com::Vmware::Vcenter::Datacenter::FilterSpec.new(names: Set.new([name]))
        dc_obj = Com::Vmware::Vcenter::Datacenter.new(vapi_config)
        dc = dc_obj.list(filter)

        raise format("Unable to find data center: %s", name) if dc.empty?
      end

      # Validates the host name of the server you can connect to
      #
      # @param [name] name is the name of the host
      def get_host(name)
        # create a host object to work with
        host_obj = Com::Vmware::Vcenter::Host.new(vapi_config)

        if name.nil?
          host = host_obj.list
        else
          filter = Com::Vmware::Vcenter::Host::FilterSpec.new(names: Set.new([name]))
          host = host_obj.list(filter)
        end

        raise format("Unable to find target host: %s", name) if host.empty?

        host[0].host
      end

      # Gets the folder you want to create the VM
      #
      # @param [name] name is the name of the folder
      def get_folder(name)
        # Create a filter to ensure that only the named folder is returned
        filter = Com::Vmware::Vcenter::Folder::FilterSpec.new(names: Set.new([name]))
        folder_obj = Com::Vmware::Vcenter::Folder.new(vapi_config)
        folder = folder_obj.list(filter)

        raise format("Unable to find folder: %s", name) if folder.empty?

        folder[0].folder
      end

      # Gets the name of the VM you are creating
      #
      # @param [name] name is the name of the VM
      def get_vm(name)
        filter = Com::Vmware::Vcenter::VM::FilterSpec.new(names: Set.new([name]))
        vm_obj = Com::Vmware::Vcenter::VM.new(vapi_config)
        vm_obj.list(filter)[0]
      end

      # Gets the info of the cluster
      #
      # @param [name] name is the name of the Cluster
      def get_cluster(name)
        cl_obj = Com::Vmware::Vcenter::Cluster.new(vapi_config)

        # @todo: Use Cluster::FilterSpec to only get the cluster which was asked
        # filter = Com::Vmware::Vcenter::Cluster::FilterSpec.new(clusters: Set.new(['...']))
        clusters = cl_obj.list.select { |cluster| cluster.name == name }
        raise format("Unable to find Cluster: %s", name) if clusters.empty?

        cluster_id = clusters[0].cluster
        cl_obj.get(cluster_id)
      end

      # Gets the name of the resource pool
      #
      # @todo Will not yet work with nested pools ("Pool1/Subpool1")
      # @param [name] name is the name of the ResourcePool
      def get_resource_pool(name)
        # Create a resource pool object
        rp_obj = Com::Vmware::Vcenter::ResourcePool.new(vapi_config)

        # If no name has been set, use the first resource pool that can be found,
        # otherwise try to find by given name
        if name.nil?
          # Remove default pool for first pass (<= 1.2.1 behaviour to pick first user-defined pool found)
          resource_pool = rp_obj.list.delete_if { |pool| pool.name == "Resources" }
          debug("Search of all resource pools found: " + resource_pool.map { |pool| pool.name }.to_s)

          # Revert to default pool, if no user-defined pool found (> 1.2.1 behaviour)
          # (This one might not be found under some circumstances by the statement above)
          return get_resource_pool("Resources") if resource_pool.empty?
        else
          # create a filter to find the named resource pool
          filter = Com::Vmware::Vcenter::ResourcePool::FilterSpec.new(names: Set.new([name]))
          resource_pool = rp_obj.list(filter)
          debug("Search for resource pools found: " + resource_pool.map { |pool| pool.name }.to_s)
        end

        raise format("Unable to find Resource Pool: %s", name) if resource_pool.empty?

        resource_pool[0].resource_pool
      end

      # Get location of lookup service
      def lookup_service_host
        # Allow manual overrides
        return config[:lookup_service_host] unless config[:lookup_service_host].nil?

        # Retrieve SSO service via RbVmomi, which is always co-located with the Lookup Service.
        vim = RbVmomi::VIM.connect @connection_options
        vim_settings = vim.serviceContent.setting.setting
        sso_url = vim_settings.select { |o| o.key == "config.vpxd.sso.sts.uri" }&.first&.value

        # Configuration fallback, if no SSO URL found for some reason
        ls_host = sso_url.nil? ? config[:vcenter_host] : URI.parse(sso_url).host
        debug("Using Lookup Service at: " + ls_host)

        ls_host
      end

      # Get vCenter FQDN
      def vcenter_host
        # Retrieve SSO service via RbVmomi, which is always co-located with the Lookup Service.
        vim = RbVmomi::VIM.connect @connection_options
        vim_settings = vim.serviceContent.setting.setting

        vim_settings.select { |o| o.key == "VirtualCenter.FQDN" }.first.value
      end

      # The main connect method
      #
      def connect
        # Configure the connection to vCenter
        lookup_service_helper = LookupServiceHelper.new(lookup_service_host)
        vapi_urls = lookup_service_helper.find_vapi_urls
        debug("Found vAPI endpoints: [" + vapi_urls.to_s + "]")

        vim_urls = lookup_service_helper.find_vim_urls
        debug("Found VIM endpoints: [" + vim_urls.to_s + "]")

        node_id = vim_urls.select { |id, url| url.include? vcenter_host }.keys.first
        debug("NodeID of vCenter " + config[:vcenter_host] + " is " + node_id.to_s)

        vapi_url = lookup_service_helper.find_vapi_url(node_id)
        debug("vAPI Endpoint for vCenter is " + vapi_url)

        # Create the VAPI config object
        ssl_options = {}
        ssl_options[:verify] = config[:vcenter_disable_ssl_verify] ? :none : :peer
        @vapi_config = VAPI::Bindings::VapiConfig.new(vapi_url, ssl_options)

        # get the SSO url
        sso_url = lookup_service_helper.find_sso_url
        sso = SSO::Connection.new(sso_url).login(config[:vcenter_username], config[:vcenter_password])
        token = sso.request_bearer_token
        vapi_config.set_security_context(
          VAPI::Security.create_saml_bearer_security_context(token.to_s)
        )

        # Login and get the session information
        @session_svc = Com::Vmware::Cis::Session.new(vapi_config)
        @session_id = session_svc.create
        vapi_config.set_security_context(
          VAPI::Security.create_session_security_context(session_id)
        )
      end
    end
  end
end<|MERGE_RESOLUTION|>--- conflicted
+++ resolved
@@ -51,11 +51,8 @@
       default_config :vm_name, nil
       default_config :resource_pool, nil
       default_config :clone_type, :full
-<<<<<<< HEAD
       default_config :cluster, nil
-=======
       default_config :lookup_service_host, nil
->>>>>>> 812782d8
 
       # The main create method
       #
