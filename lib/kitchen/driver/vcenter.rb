# frozen_string_literal: true
#
# Author:: Chef Partner Engineering (<partnereng@chef.io>)
# Copyright:: Copyright (c) 2017 Chef Software, Inc.
# License:: Apache License, Version 2.0
#
# Licensed under the Apache License, Version 2.0 (the "License");
# you may not use this file except in compliance with the License.
# You may obtain a copy of the License at
#
#     http://www.apache.org/licenses/LICENSE-2.0
#
# Unless required by applicable law or agreed to in writing, software
# distributed under the License is distributed on an "AS IS" BASIS,
# WITHOUT WARRANTIES OR CONDITIONS OF ANY KIND, either express or implied.
# See the License for the specific language governing permissions and
# limitations under the License.
#

require "kitchen"
require "rbvmomi"
require "sso"
require "base"
require "lookup_service_helper"
require "vapi"
require "com/vmware/cis"
require "com/vmware/vcenter"
require "com/vmware/vcenter/vm"
require "support/clone_vm"
require "securerandom"
require "uri"

# The main kitchen module
module Kitchen
  # The main driver module for kitchen-vcenter
  module Driver
    # Extends the Base class for vCenter
    class Vcenter < Kitchen::Driver::Base
      attr_accessor :connection_options, :ipaddress, :vapi_config, :session_svc, :session_id

      required_config :vcenter_username
      required_config :vcenter_password
      required_config :vcenter_host
      required_config :datacenter
      required_config :template

      default_config :vcenter_disable_ssl_verify, false
      default_config :targethost, nil
      default_config :folder, nil
      default_config :poweron, true
      default_config :vm_name, nil
      default_config :resource_pool, nil
      default_config :clone_type, :full
      default_config :cluster, nil
      default_config :lookup_service_host, nil

      # The main create method
      #
      # @param [Object] state is the state of the vm
      def create(state)
        # Configure the hash for use when connecting for cloning a machine
        @connection_options = {
          user: config[:vcenter_username],
          password: config[:vcenter_password],
          insecure: config[:vcenter_disable_ssl_verify] ? true : false,
          host: config[:vcenter_host],
        }

        # If the vm_name has not been set then set it now based on the suite, platform and a random number
        if config[:vm_name].nil?
          config[:vm_name] = format("%s-%s-%s", instance.suite.name, instance.platform.name, SecureRandom.hex(4))
        end

        raise format("Cannot specify both cluster and resource_pool") if !config[:cluster].nil? && !config[:resource_pool].nil?

        connect

        # Using the clone class, create a machine for TK
        # Find the identifier for the targethost to pass to rbvmomi
        config[:targethost] = get_host(config[:targethost])

        # Use the root resource pool of a specified cluster, if any
        # @todo This does not allow to specify cluster AND pool yet
        unless config[:cluster].nil?
          cluster = get_cluster(config[:cluster])
          # @todo Check for active hosts, to avoid "A specified parameter was not correct: spec.pool"
          config[:resource_pool] = cluster.resource_pool
        else
          # Find the first resource pool on any cluster
          config[:resource_pool] = get_resource_pool(config[:resource_pool])
        end

        # Check that the datacenter exists
        datacenter_exists?(config[:datacenter])

        # Same thing needs to happen with the folder name if it has been set
        unless config[:folder].nil?
          config[:folder] = {
            name: config[:folder],
            id: get_folder(config[:folder]),
          }
        end

        # Allow different clone types
        config[:clone_type] = :linked if config[:clone_type] == "linked"
        config[:clone_type] = :instant if config[:clone_type] == "instant"

        # Create a hash of options that the clone requires
        options = {
          name: config[:vm_name],
          targethost: config[:targethost],
          poweron: config[:poweron],
          template: config[:template],
          datacenter: config[:datacenter],
          folder: config[:folder],
          resource_pool: config[:resource_pool],
          clone_type: config[:clone_type],
        }

        # Create an object from which the clone operation can be called
        clone_obj = Support::CloneVm.new(connection_options, options)
        state[:hostname] = clone_obj.clone
        state[:vm_name] = config[:vm_name]
      end

      # The main destroy method
      #
      # @param [Object] state is the state of the vm
      def destroy(state)
        return if state[:vm_name].nil?

        connect
        vm = get_vm(state[:vm_name])

        vm_obj = Com::Vmware::Vcenter::VM.new(vapi_config)

        # shut the machine down if it is running
        if vm.power_state.value == "POWERED_ON"
          power = Com::Vmware::Vcenter::Vm::Power.new(vapi_config)
          power.stop(vm.vm)
        end

        # delete the vm
        vm_obj.delete(vm.vm)
      end

      private

      # A helper method to validate the state
      #
      # @param [Object] state is the state of the vm
      def validate_state(state = {}); end

      def existing_state_value?(state, property)
        state.key?(property) && !state[property].nil?
      end

      # Sees in the datacenter exists or not
      #
      # @param [name] name is the name of the datacenter
      def datacenter_exists?(name)
        filter = Com::Vmware::Vcenter::Datacenter::FilterSpec.new(names: Set.new([name]))
        dc_obj = Com::Vmware::Vcenter::Datacenter.new(vapi_config)
        dc = dc_obj.list(filter)

        raise format("Unable to find data center: %s", name) if dc.empty?
      end

      # Validates the host name of the server you can connect to
      #
      # @param [name] name is the name of the host
      def get_host(name)
        # create a host object to work with
        host_obj = Com::Vmware::Vcenter::Host.new(vapi_config)

        if name.nil?
          host = host_obj.list
        else
          filter = Com::Vmware::Vcenter::Host::FilterSpec.new(names: Set.new([name]))
          host = host_obj.list(filter)
        end

        raise format("Unable to find target host: %s", name) if host.empty?

        host[0]
      end

      # Gets the folder you want to create the VM
      #
      # @param [name] name is the name of the folder
      def get_folder(name)
        # Create a filter to ensure that only the named folder is returned
        filter = Com::Vmware::Vcenter::Folder::FilterSpec.new(names: Set.new([name]))
        folder_obj = Com::Vmware::Vcenter::Folder.new(vapi_config)
        folder = folder_obj.list(filter)

        raise format("Unable to find folder: %s", name) if folder.empty?

        folder[0].folder
      end

      # Gets the name of the VM you are creating
      #
      # @param [name] name is the name of the VM
      def get_vm(name)
        filter = Com::Vmware::Vcenter::VM::FilterSpec.new(names: Set.new([name]))
        vm_obj = Com::Vmware::Vcenter::VM.new(vapi_config)
        vm_obj.list(filter)[0]
      end

      # Gets the info of the cluster
      #
      # @param [name] name is the name of the Cluster
      def get_cluster(name)
        cl_obj = Com::Vmware::Vcenter::Cluster.new(vapi_config)

        # @todo: Use Cluster::FilterSpec to only get the cluster which was asked
        # filter = Com::Vmware::Vcenter::Cluster::FilterSpec.new(clusters: Set.new(['...']))
        clusters = cl_obj.list.select { |cluster| cluster.name == name }
        raise format("Unable to find Cluster: %s", name) if clusters.empty?

        cluster_id = clusters[0].cluster
        cl_obj.get(cluster_id)
      end

      # Gets the name of the resource pool
      #
      # @todo Will not yet work with nested pools ("Pool1/Subpool1")
      # @param [name] name is the name of the ResourcePool
      def get_resource_pool(name)
        # Create a resource pool object
        rp_obj = Com::Vmware::Vcenter::ResourcePool.new(vapi_config)

        # If no name has been set, use the first resource pool that can be found,
        # otherwise try to find by given name
        if name.nil?
          # Remove default pool for first pass (<= 1.2.1 behaviour to pick first user-defined pool found)
          resource_pool = rp_obj.list.delete_if { |pool| pool.name == "Resources" }
          debug("Search of all resource pools found: " + resource_pool.map { |pool| pool.name }.to_s)

          # Revert to default pool, if no user-defined pool found (> 1.2.1 behaviour)
          # (This one might not be found under some circumstances by the statement above)
          return get_resource_pool("Resources") if resource_pool.empty?
        else
          # create a filter to find the named resource pool
          filter = Com::Vmware::Vcenter::ResourcePool::FilterSpec.new(names: Set.new([name]))
          resource_pool = rp_obj.list(filter)
          debug("Search for resource pools found: " + resource_pool.map { |pool| pool.name }.to_s)
        end

        raise format("Unable to find Resource Pool: %s", name) if resource_pool.empty?

        resource_pool[0].resource_pool
      end

      # Get location of lookup service
      def lookup_service_host
        # Allow manual overrides
        return config[:lookup_service_host] unless config[:lookup_service_host].nil?

        # Retrieve SSO service via RbVmomi, which is always co-located with the Lookup Service.
        vim = RbVmomi::VIM.connect @connection_options
        vim_settings = vim.serviceContent.setting.setting
        sso_url = vim_settings.select { |o| o.key == "config.vpxd.sso.sts.uri" }&.first&.value

        # Configuration fallback, if no SSO URL found for some reason
        ls_host = sso_url.nil? ? config[:vcenter_host] : URI.parse(sso_url).host
        debug("Using Lookup Service at: " + ls_host)

        ls_host
      end

      # Get vCenter FQDN
      def vcenter_host
        # Retrieve SSO service via RbVmomi, which is always co-located with the Lookup Service.
        vim = RbVmomi::VIM.connect @connection_options
        vim_settings = vim.serviceContent.setting.setting

        vim_settings.select { |o| o.key == "VirtualCenter.FQDN" }.first.value
      end

      # The main connect method
      #
      def connect
        # Configure the connection to vCenter
        lookup_service_helper = LookupServiceHelper.new(lookup_service_host)
        vapi_urls = lookup_service_helper.find_vapi_urls
        debug("Found vAPI endpoints: [" + vapi_urls.to_s + "]")

        vim_urls = lookup_service_helper.find_vim_urls
        debug("Found VIM endpoints: [" + vim_urls.to_s + "]")

        node_id = vim_urls.select { |id, url| url.include? vcenter_host }.keys.first
        debug("NodeID of vCenter " + config[:vcenter_host] + " is " + node_id.to_s)

        vapi_url = lookup_service_helper.find_vapi_url(node_id)
        debug("vAPI Endpoint for vCenter is " + vapi_url)

        # Create the VAPI config object
        ssl_options = {}
        ssl_options[:verify] = config[:vcenter_disable_ssl_verify] ? :none : :peer
        @vapi_config = VAPI::Bindings::VapiConfig.new(vapi_url, ssl_options)

        # get the SSO url
        sso_url = lookup_service_helper.find_sso_url
        sso = SSO::Connection.new(sso_url).login(config[:vcenter_username], config[:vcenter_password])
        token = sso.request_bearer_token
        vapi_config.set_security_context(
          VAPI::Security.create_saml_bearer_security_context(token.to_s)
        )

        # Login and get the session information
        @session_svc = Com::Vmware::Cis::Session.new(vapi_config)
        @session_id = session_svc.create
        vapi_config.set_security_context(
          VAPI::Security.create_session_security_context(session_id)
        )
<<<<<<< HEAD

        # Configure the hash for use when connecting for cloning a machine
        @connection_options = {
          user: config[:vcenter_username],
          password: config[:vcenter_password],
          insecure: config[:vcenter_disable_ssl_verify] ? true : false,
          host: config[:vcenter_host],
          rev: config[:clone_type] == "instant" ? "6.7" : nil,
        }
=======
>>>>>>> f726e07b
      end
    end
  end
end<|MERGE_RESOLUTION|>--- conflicted
+++ resolved
@@ -64,6 +64,7 @@
           password: config[:vcenter_password],
           insecure: config[:vcenter_disable_ssl_verify] ? true : false,
           host: config[:vcenter_host],
+          rev: config[:clone_type] == "instant" ? "6.7" : nil,
         }
 
         # If the vm_name has not been set then set it now based on the suite, platform and a random number
@@ -315,18 +316,6 @@
         vapi_config.set_security_context(
           VAPI::Security.create_session_security_context(session_id)
         )
-<<<<<<< HEAD
-
-        # Configure the hash for use when connecting for cloning a machine
-        @connection_options = {
-          user: config[:vcenter_username],
-          password: config[:vcenter_password],
-          insecure: config[:vcenter_disable_ssl_verify] ? true : false,
-          host: config[:vcenter_host],
-          rev: config[:clone_type] == "instant" ? "6.7" : nil,
-        }
-=======
->>>>>>> f726e07b
       end
     end
   end
